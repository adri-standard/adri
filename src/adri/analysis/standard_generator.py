--- conflicted
+++ resolved
@@ -255,8 +255,8 @@
 
         # Type-specific enrichment
         if req["type"] in ("integer", "float"):
-            # Choose range inference strategy (default: span uses observed range ± margin)
-            strategy = getattr(inf_cfg, "range_strategy", "span")
+            # Choose range inference strategy (default: robust iqr)
+            strategy = getattr(inf_cfg, "range_strategy", "iqr")
             series_for_range = numeric_series if numeric_series is not None else series
             rng = None
             if strategy == "span":
@@ -276,7 +276,7 @@
                 req["min_value"], req["max_value"] = float(rng[0]), float(rng[1])
 
         elif req["type"] == "string":
-            # Length bounds
+            # Length bounds - guarantee min and max
             lb = infer_length_bounds(series, widen=None)
             if lb:
                 req["min_length"], req["max_length"] = int(lb[0]), int(lb[1])
@@ -661,11 +661,6 @@
                     nulls, total = (0, 0)
                 col_exp["nullable"] = {
                     "active": bool(req["nullable"]),
-                    "reason": (
-                        "Required because 0% nulls observed in training"
-                        if not req["nullable"]
-                        else "Nulls were observed in training, so this field is allowed to be null"
-                    ),
                     "reason": (
                         "Required because 0% nulls observed in training"
                         if not req["nullable"]
@@ -908,21 +903,14 @@
 
         # Profile the data first
         data_profile = self.profiler.profile_data(data)
-        config = generation_config or {}
-        thresholds = config.get("default_thresholds", {})
-
-<<<<<<< HEAD
+
         # Extract thresholds and inference config
         config = generation_config or {}
         thresholds = config.get("default_thresholds", {})
         inf_cfg = InferenceConfig(**(config.get("inference", {}) or {}))
 
-        # Build sections
+        # Build standards metadata
         standards_meta = {
-=======
-        # Build standards metadata
-        standard_metadata = {
->>>>>>> afb8611f
             "id": f"{data_name}_standard",
             "name": f"{data_name.replace('_', ' ').title()} ADRI Standard",
             "version": "1.0.0",
@@ -930,7 +918,6 @@
             "description": f"Auto-generated standard for {data_name} data",
         }
 
-<<<<<<< HEAD
         # Record identification first (so we can suppress enums for PK)
         pk_fields = detect_primary_key(data, max_combo=inf_cfg.max_pk_combo_size)
         if not pk_fields and len(data.columns) > 0:
@@ -939,50 +926,13 @@
         field_requirements = self._generate_enriched_field_requirements(
             data, data_profile, inf_cfg, pk_fields=pk_fields
         )
-=======
-        # Build field requirements with direct string-length fallback (guaranteed lengths for strings)
-        field_requirements: Dict[str, Any] = {}
-        prof_fields = (
-            (data_profile.get("fields") or {}) if isinstance(data_profile, dict) else {}
-        )
-
-        for col in data.columns:
-            fp = prof_fields.get(col, {"dtype": str(data[col].dtype)})
-            # Baseline requirement using existing logic
-            req = self._generate_single_field_requirement(fp)
-
-            # Ensure string length bounds are emitted for strings
-            try:
-                if req.get("type") == "string":
-                    non_null = data[col].dropna().astype(str)
-                    if len(non_null) > 0:
-                        min_len_observed = int(non_null.str.len().min())
-                        max_len_observed = int(non_null.str.len().max())
-                        # Emit min_length always
-                        req["min_length"] = int(fp.get("min_length", min_len_observed))
-                        # Emit max_length with 20% buffer but not below min_length
-                        widened = int(max_len_observed * 1.2)
-                        if widened < req["min_length"]:
-                            widened = req["min_length"]
-                        req["max_length"] = max(
-                            int(fp.get("max_length", 0)) if "max_length" in fp else 0,
-                            widened,
-                        )
-            except Exception:
-                # Best-effort; keep whatever baseline we had
-                pass
-
-            field_requirements[col] = req
-
-        # Build requirements with minimal dimension scaffolding
->>>>>>> afb8611f
+
         requirements = {
             "overall_minimum": thresholds.get("overall_minimum", 75.0),
             "field_requirements": field_requirements,
             "dimension_requirements": self._generate_dimension_requirements(thresholds),
         }
 
-<<<<<<< HEAD
         record_identification = {
             "primary_key_fields": pk_fields,
             "strategy": "primary_key_with_fallback",
@@ -1018,13 +968,6 @@
         standard = self._enforce_training_pass(data, standard)
 
         return standard
-=======
-        # Assemble final standard
-        return {
-            "standards": standard_metadata,
-            "requirements": requirements,
-        }
->>>>>>> afb8611f
 
 
 # Convenience function
